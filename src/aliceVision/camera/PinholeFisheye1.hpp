--- conflicted
+++ resolved
@@ -32,18 +32,7 @@
   {
   }
 
-<<<<<<< HEAD
   PinholeFisheye1* clone() const override
-=======
-  PinholeFisheye1* clone() const override { return new PinholeFisheye1(*this); }
-  void assign(const IntrinsicBase& other) override { *this = dynamic_cast<const PinholeFisheye1&>(other); }
-
-  EINTRINSIC getType() const override { return EINTRINSIC::PINHOLE_CAMERA_FISHEYE1; }
-
-  virtual bool have_disto() const override { return true;}
-
-  virtual Vec2 add_disto(const Vec2 & p) const override
->>>>>>> 2930f5b7
   {
       return new PinholeFisheye1(*this);
   }
@@ -53,7 +42,7 @@
       *this = dynamic_cast<const PinholeFisheye1&>(other);
   }
 
-  EINTRINSIC getType() const override { return PINHOLE_CAMERA_FISHEYE1; }
+  EINTRINSIC getType() const override { return EINTRINSIC::PINHOLE_CAMERA_FISHEYE1; }
 
   ~PinholeFisheye1() override = default;
 };
