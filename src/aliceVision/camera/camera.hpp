--- conflicted
+++ resolved
@@ -40,16 +40,14 @@
       return std::make_shared<PinholeFisheye>(w, h, focal_length_pix, ppx, ppy);
     case EINTRINSIC::PINHOLE_CAMERA_FISHEYE1:
       return std::make_shared<PinholeFisheye1>(w, h, focal_length_pix, ppx, ppy);
-<<<<<<< HEAD
     case EINTRINSIC::EQUIDISTANT_CAMERA:
       return std::make_shared<EquiDistant>(w, h, focal_length_pix, ppx, ppy);
     case EINTRINSIC::EQUIDISTANT_CAMERA_RADIAL3:
       return std::make_shared<EquiDistantRadialK3>(w, h, focal_length_pix, ppx, ppy);
-    case EINTRINSIC::CAMERA_END:
-=======
     case EINTRINSIC::UNKNOWN:
     case EINTRINSIC::VALID_PINHOLE:
->>>>>>> 2930f5b7
+    case EINTRINSIC::VALID_EQUIDISTANT:
+    case EINTRINSIC::VALID_CAMERA_MODEL:
       break;
   }
   throw std::out_of_range("Unrecognized Intrinsic Enum");
