// This file is part of the AliceVision project.
// Copyright (c) 2017 AliceVision contributors.
// This Source Code Form is subject to the terms of the Mozilla Public License,
// v. 2.0. If a copy of the MPL was not distributed with this file,
// You can obtain one at https://mozilla.org/MPL/2.0/.

#include "MultiViewParams.hpp"
#include <aliceVision/sfmData/SfMData.hpp>
#include <aliceVision/system/Logger.hpp>
#include <aliceVision/mvsData/geometry.hpp>
#include <aliceVision/mvsData/Matrix3x4.hpp>
#include <aliceVision/mvsData/Pixel.hpp>
#include <aliceVision/mvsData/imageIO.hpp>
#include <aliceVision/mvsUtils/fileIO.hpp>
#include <aliceVision/mvsUtils/common.hpp>
#include <aliceVision/mvsData/imageIO.hpp>
#include <aliceVision/numeric/numeric.hpp>
#include <aliceVision/numeric/projection.hpp>
#include <aliceVision/utils/filesIO.hpp>

#include <boost/filesystem.hpp>
#include <boost/accumulators/accumulators.hpp>
#include <boost/accumulators/statistics.hpp>
#include <boost/property_tree/ini_parser.hpp>
#include <boost/algorithm/string/split.hpp>
#include <boost/algorithm/string/classification.hpp>
#include <boost/lexical_cast.hpp>

#include <iostream>
#include <set>

namespace aliceVision {
namespace mvsUtils {

namespace fs = boost::filesystem;

MultiViewParams::MultiViewParams(const sfmData::SfMData& sfmData,
                                 const std::string& imagesFolder,
                                 const std::string& depthMapsFolder,
                                 const std::string& depthMapsFilterFolder,
                                 bool readFromDepthMaps,
                                 int downscale)
    : _sfmData(sfmData)
    , _imagesFolder(imagesFolder + "/")
    , _depthMapsFolder(depthMapsFolder + "/")
    , _depthMapsFilterFolder(depthMapsFilterFolder + "/")
    , _processDownscale(downscale)
{
    verbose = userParams.get<bool>("global.verbose", true);
    simThr = userParams.get<double>("global.simThr", 0.0);
    _useSil = userParams.get<bool>("global.use_silhouettes", _useSil);

    // load image uid, path and dimensions
    {
        std::set<std::pair<int, int>> dimensions; // for print only
        int i = 0;
        for(const auto& viewPair : sfmData.getViews())
        {
          const sfmData::View& view = *(viewPair.second.get());

          if(!sfmData.isPoseAndIntrinsicDefined(&view))
            continue;

          std::string path = view.getImagePath();

          if(readFromDepthMaps)
          {
<<<<<<< HEAD
            path = getFileNameFromViewId(*this, view.getViewId(), mvsUtils::EFileType::depthMap, 1);
=======
              // use output of DepthMapFilter if scale==0
              // use output of DepthMap if scale==1
              const int scale = (depthMapsFolder.empty() ? 0 : 1);
              path = getFileNameFromViewId(this, view.getViewId(), mvsUtils::EFileType::depthMap, scale);
>>>>>>> 8d7753f8
          }
          else if(_imagesFolder != "/" && !_imagesFolder.empty() && fs::is_directory(_imagesFolder) && !fs::is_empty(_imagesFolder))
          {
            // find folder file extension
            std::vector<std::string> paths = utils::getFilesPathsFromFolder(_imagesFolder, 
                [&view](const fs::path& path) 
                {
                    return (path.stem() == std::to_string(view.getViewId()) && (imageIO::isSupportedUndistortFormat(path.extension().string())));
                }
            );

            // if path was not found
            if(paths.empty())
            {
                throw std::runtime_error("Cannot find image file coresponding to the view '" + 
                    std::to_string(view.getViewId()) + "' in folder '" + _imagesFolder + "'.");
            }
            else if(paths.size() > 1)
            {
                throw std::runtime_error("Ambiguous case: Multiple image file found for the view '" + 
                    std::to_string(view.getViewId()) + "' in folder '" + _imagesFolder + "'.");
            }

            path = _imagesFolder + std::to_string(view.getViewId()) + fs::path(paths[0]).extension().string();
          }

          dimensions.emplace(view.getWidth(), view.getHeight());
          _imagesParams.emplace_back(view.getViewId(), view.getWidth(), view.getHeight(), path);
          _imageIdsPerViewId[view.getViewId()] = i;
          ++i;
        }

        ALICEVISION_LOG_INFO("Found " << dimensions.size() << " image dimension(s): ");
        for(const auto& dim : dimensions)
            ALICEVISION_LOG_INFO("\t- [" << dim.first << "x" << dim.second << "]");
    }

    ncams = getNbCameras(); //TODO : always use getNbCameras() instead of ncams

    // Resize internal structures
    resizeCams(getNbCameras());

    for(int i = 0; i < getNbCameras(); ++i)
    {
        const ImageParams& imgParams = _imagesParams.at(i);

        oiio::ParamValueList metadata;
        oiio::ParamValueList::const_iterator scaleIt = metadata.end();
        oiio::ParamValueList::const_iterator pIt = metadata.end();
        
        const bool fileExists = fs::exists(imgParams.path);
        if(fileExists)
        {
            imageIO::readImageMetadata(imgParams.path, metadata);
            scaleIt = metadata.find("AliceVision:downscale");
            pIt = metadata.find("AliceVision:P");
        }

        // find image scale information
        if(scaleIt != metadata.end() && scaleIt->type() == oiio::TypeDesc::INT)
        {
            // use aliceVision image metadata
            _imagesScale.at(i) = scaleIt->get_int();
        }
        else if(fileExists)
        {
            // use image dimension
            int w, h, channels;
            imageIO::readImageSpec(imgParams.path, w, h, channels);
            const int widthScale = imgParams.width / w;
            const int heightScale = imgParams.height / h;

            if((widthScale != 1) && (heightScale != 1))
                ALICEVISION_LOG_INFO("Reading '" << imgParams.path << "' x" << widthScale << "downscale from file dimension" << std::endl
                                                 << "\t- No 'AliceVision:downscale' metadata found.");

            if(widthScale != heightScale)
                throw std::runtime_error("Scale of file: '" + imgParams.path + "' is not uniform, check image dimension ratio.");

            _imagesScale.at(i) = widthScale;
        }

        FocK1K2Arr.at(i) = Point3d(-1.0, -1.0, -1.0);

        // load camera matrices
        if(pIt != metadata.end() && pIt->type() == oiio::TypeDesc(oiio::TypeDesc::DOUBLE, oiio::TypeDesc::MATRIX44))
        {
            ALICEVISION_LOG_DEBUG("Reading view " << getViewId(i) << " projection matrix from image metadata.");
            loadMatricesFromRawProjectionMatrix(i, static_cast<const double*>(pIt->data()));
        }
        else
        {
            // use P matrix file
            const std::string fileNameP = getFileNameFromIndex(*this, i, EFileType::P);
            const std::string fileNameD = getFileNameFromIndex(*this, i, EFileType::D);

            if(fs::exists(fileNameP) && fs::exists(fileNameD))
            {
                ALICEVISION_LOG_DEBUG("Reading view " << getViewId(i) << " projection matrix from file '" << fileNameP << "'.");

                loadMatricesFromTxtFile(i, fileNameP, fileNameD);
            }
            else
            {
                ALICEVISION_LOG_DEBUG("Reading view " << getViewId(i) << " projection matrix from SfMData.");
                loadMatricesFromSfM(i);
            }
        }

        if(KArr[i].m11 > (float)(getWidth(i) * 100))
        {
            ALICEVISION_LOG_WARNING("Camera " << i << " at infinity. Setting to zero");

            KArr[i].m11 = getWidth(i) / 2;
            KArr[i].m12 = 0;
            KArr[i].m13 = getWidth(i) / 2;
            KArr[i].m21 = 0;
            KArr[i].m22 = getHeight(i) / 2;
            KArr[i].m23 = getHeight(i) / 2;
            KArr[i].m31 = 0;
            KArr[i].m32 = 0;
            KArr[i].m33 = 1;

            RArr[i].m11 = 1;
            RArr[i].m12 = 0;
            RArr[i].m13 = 0;
            RArr[i].m21 = 0;
            RArr[i].m22 = 1;
            RArr[i].m23 = 0;
            RArr[i].m31 = 0;
            RArr[i].m32 = 0;
            RArr[i].m33 = 1;

            iRArr[i].m11 = 1;
            iRArr[i].m12 = 0;
            iRArr[i].m13 = 0;
            iRArr[i].m21 = 0;
            iRArr[i].m22 = 1;
            iRArr[i].m23 = 0;
            iRArr[i].m31 = 0;
            iRArr[i].m32 = 0;
            iRArr[i].m33 = 1;

            iKArr[i] = KArr[i].inverse();
            iCamArr[i] = iRArr[i] * iKArr[i];
            CArr[i].x = 0.0;
            CArr[i].y = 0.0;
            CArr[i].z = 0.0;

            camArr[i] = KArr[i] * (RArr[i] | (Point3d(0.0, 0.0, 0.0) - RArr[i] * CArr[i]));
        }

        // find max width and max height
        _maxImageWidth = std::max(_maxImageWidth, imgParams.width / _imagesScale.at(i));
        _maxImageHeight = std::max(_maxImageHeight, imgParams.height / _imagesScale.at(i));
    }

    ALICEVISION_LOG_INFO("Overall maximum dimension: [" << _maxImageWidth << "x" << _maxImageHeight << "]");
}


void MultiViewParams::loadMatricesFromTxtFile(int index, const std::string& fileNameP, const std::string& fileNameD)
{
    if(!FileExists(fileNameP))
        throw std::runtime_error(std::string("mv_multiview_params: no such file: ") + fileNameP);

    FILE* f = fopen(fileNameP.c_str(), "r");
    char fc;
    fscanf(f, "%c", &fc);
    if(fc == 'C') // FURUKAWA'S PROJCTION MATRIX FILE FORMAT
    {
        fscanf(f, "%c", &fc);   // O
        fscanf(f, "%c", &fc);   // N
        fscanf(f, "%c", &fc);   // T
        fscanf(f, "%c", &fc);   // O
        fscanf(f, "%c", &fc);   // U
        fscanf(f, "%c\n", &fc); // R
    }
    else
    {
        fclose(f);
        f = fopen(fileNameP.c_str(), "r");
    }

    Matrix3x4& pMatrix = camArr.at(index);

    pMatrix = load3x4MatrixFromFile(f);
    fclose(f);

    // apply scale to camera matrix (camera matrix is scale 1)
    const int imgScale = _imagesScale.at(index) * _processDownscale;
    for(int i=0; i< 8; ++i)
      pMatrix.m[i] /= static_cast<double>(imgScale);

    pMatrix.decomposeProjectionMatrix(KArr[index], RArr[index], CArr[index]);
    iKArr[index] = KArr[index].inverse();
    iRArr[index] = RArr[index].inverse();
    iCamArr[index] = iRArr[index] * iKArr[index];

    if(FileExists(fileNameD))
    {
        FILE* f = fopen(fileNameD.c_str(), "r");
        fscanf(f, "%f %f %f", &FocK1K2Arr[index].x, &FocK1K2Arr[index].y, &FocK1K2Arr[index].z);
        fclose(f);
    }
}

void MultiViewParams::loadMatricesFromRawProjectionMatrix(int index, const double* rawProjMatix)
{
  Matrix3x4& pMatrix = camArr.at(index);
  std::copy_n(rawProjMatix, 12, pMatrix.m);

  // apply scale to camera matrix (camera matrix is scale 1)
  const double imgScale = double(_imagesScale.at(index) * _processDownscale);
  for(int i = 0; i < 8; ++i)
      pMatrix.m[i] /= imgScale;

  pMatrix.decomposeProjectionMatrix(KArr.at(index), RArr.at(index), CArr.at(index));
  iKArr.at(index) = KArr.at(index).inverse();
  iRArr.at(index) = RArr.at(index).inverse();
  iCamArr.at(index) = iRArr.at(index) * iKArr.at(index);
}

void MultiViewParams::loadMatricesFromSfM(int index)
{
  using RowMatrixXd = Eigen::Matrix<double, Eigen::Dynamic, Eigen::Dynamic, Eigen::RowMajor>;

  const sfmData::View& view = *(_sfmData.getViews().at(getViewId(index)));
  sfmData::Intrinsics::const_iterator intrinsicIt = _sfmData.getIntrinsics().find(view.getIntrinsicId());

  std::shared_ptr<camera::IntrinsicBase> ptrIntrinsic = intrinsicIt->second;
  std::shared_ptr<camera::Pinhole> ptrPinHole = std::dynamic_pointer_cast<camera::Pinhole>(ptrIntrinsic);
  if (!ptrPinHole) {
    ALICEVISION_LOG_ERROR("Camera is not pinhole in loadMatricesFromRawProjectionMatrix");
    return;
  }

  const Mat34 P = ptrPinHole->getProjectiveEquivalent(_sfmData.getPose(view).getTransform());
  std::vector<double> vP(P.size());
  Eigen::Map<RowMatrixXd>(vP.data(), P.rows(), P.cols()) = P;

  loadMatricesFromRawProjectionMatrix(index, vP.data());
}

MultiViewParams::~MultiViewParams()
{}

const std::map<std::string, std::string>& MultiViewParams::getMetadata(int index) const
{
  return _sfmData.getViews().at(getViewId(index))->getMetadata();
}

bool MultiViewParams::is3DPointInFrontOfCam(const Point3d* X, int rc) const
{
    Point3d XT = camArr[rc] * (*X);

    return XT.z >= 0;
}

void MultiViewParams::getMinMaxMidNbDepth(int index, float& min, float& max, float& mid, std::size_t& nbDepths, float percentile) const
{
  using namespace boost::accumulators;

  const std::size_t cacheSize =  1000;
  accumulator_set<float, stats<tag::tail_quantile<left>>>  accDistanceMin(tag::tail<left>::cache_size = cacheSize);
  accumulator_set<float, stats<tag::tail_quantile<right>>> accDistanceMax(tag::tail<right>::cache_size = cacheSize);

  const IndexT viewId = getViewId(index);

  ALICEVISION_LOG_DEBUG("Compute min/max/mid/nb depth for view id: " << viewId);

  OrientedPoint cameraPlane;
  cameraPlane.p = CArr[index];
  cameraPlane.n = iRArr[index] * Point3d(0.0, 0.0, 1.0);
  cameraPlane.n = cameraPlane.n.normalize();

  Point3d midDepthPoint = Point3d();
  nbDepths = 0;

  for(const auto& landmarkPair : _sfmData.getLandmarks())
  {
    const sfmData::Landmark& landmark = landmarkPair.second;
    const Point3d point(landmark.X(0), landmark.X(1), landmark.X(2));

    for(const auto& observationPair : landmark.observations)
    {
      if(observationPair.first == viewId)
      {
        const float distance = static_cast<float>(pointPlaneDistance(point, cameraPlane.p, cameraPlane.n));
        accDistanceMin(distance);
        accDistanceMax(distance);
        midDepthPoint = midDepthPoint + point;
        ++nbDepths;
      }
    }
  }

  min = quantile(accDistanceMin, quantile_probability = 1.0 - percentile);
  max = quantile(accDistanceMax, quantile_probability = percentile);
  midDepthPoint = midDepthPoint / static_cast<float>(nbDepths);
  mid = pointPlaneDistance(midDepthPoint, cameraPlane.p, cameraPlane.n);
}

void MultiViewParams::getPixelFor3DPoint(Point2d* out, const Point3d& X, int rc) const
{
    getPixelFor3DPoint(out, X, camArr[rc]);
}

void MultiViewParams::getPixelFor3DPoint(Point2d* out, const Point3d& X, const Matrix3x4& P) const
{
    Point3d XT = P * X;

    if(XT.z <= 0)
    {
        out->x = -1.0;
        out->y = -1.0;
    }
    else
    {
        out->x = XT.x / XT.z;
        out->y = XT.y / XT.z;
    }
}

void MultiViewParams::getPixelFor3DPoint(Pixel* out, const Point3d& X, int rc) const
{
    Point3d XT = camArr[rc] * X;

    if(XT.z <= 0)
    {
        out->x = -1;
        out->y = -1;
    }
    else
    {
        //+0.5 is IMPORTANT
        out->x = (int)floor(XT.x / XT.z + 0.5);
        out->y = (int)floor(XT.y / XT.z + 0.5);
    }
}

/**
 * @brief size in 3d space of one pixel at the 3d point depth.
 * @param[in] x0 3d point
 * @param[in] cam camera index
 */
double MultiViewParams::getCamPixelSize(const Point3d& x0, int cam) const
{
    Point2d pix;
    getPixelFor3DPoint(&pix, x0, cam);
    pix.x = pix.x + 1.0;
    Point3d vect = iCamArr[cam] * pix;

    vect = vect.normalize();
    return pointLineDistance3D(x0, CArr[cam], vect);
}

double MultiViewParams::getCamPixelSize(const Point3d& x0, int cam, float d) const
{
    if(d == 0.0f)
    {
        return 0.0f;
    }

    Point2d pix;
    getPixelFor3DPoint(&pix, x0, cam);
    pix.x = pix.x + d;
    Point3d vect = iCamArr[cam] * pix;

    vect = vect.normalize();
    return pointLineDistance3D(x0, CArr[cam], vect);
}

/**
* @brief Return the size of a pixel in space with an offset
* of "d" pixels in the target camera (along the epipolar line).
*/
double MultiViewParams::getCamPixelSizeRcTc(const Point3d& p, int rc, int tc, float d) const
{
    if(d == 0.0f)
    {
        return 0.0f;
    }

    Point3d p1 = CArr[rc] + (p - CArr[rc]) * 0.1f;
    Point2d rpix;
    getPixelFor3DPoint(&rpix, p, rc);

    Point2d pFromTar, pToTar;
    getTarEpipolarDirectedLine(&pFromTar, &pToTar, rpix, rc, tc, *this);
    // A vector of 1 pixel length on the epipolar line in tc camera
    // of the 3D point p projected in camera rc.
    Point2d pixelVect = ((pToTar - pFromTar).normalize()) * d;
    // tpix is the point p projected in camera tc
    Point2d tpix;
    getPixelFor3DPoint(&tpix, p, tc);
    // tpix1 is tpix with an offset of d pixels along the epipolar line
    Point2d tpix1 = tpix + pixelVect * d;

    if(!triangulateMatch(p1, rpix, tpix1, rc, tc, *this))
    {
        // Fallback to compute the pixel size using only the rc camera
        return getCamPixelSize(p, rc, d);
    }
    // Return the 3D distance between the original point and the newly triangulated one
    return (p - p1).size();
}

double MultiViewParams::getCamPixelSizePlaneSweepAlpha(const Point3d& p, int rc, int tc, int scale, int step) const
{
    double splaneSeweepAlpha = (double)(scale * step);
    // Compute the 3D volume defined by N pixels in the target camera.
    // We use an offset of splaneSeweepAlpha pixels along the epipolar line
    // (defined by p and the reference camera center) on the target camera.
    double avRcTc = getCamPixelSizeRcTc(p, rc, tc, splaneSeweepAlpha);
    // Compute the 3D volume defined by N pixels in the reference camera
    double avRc = getCamPixelSize(p, rc, splaneSeweepAlpha);
    // Return the average of the pixelSize in rc and tc cameras.
    return (avRcTc + avRc) * 0.5;
}

double MultiViewParams::getCamPixelSizePlaneSweepAlpha(const Point3d& p, int rc, StaticVector<int>* tcams, int scale,
                                                      int step) const
{
    //float av1 = 0.0f;
    double avmax = 0.0;
    for(int c = 0; c < tcams->size(); c++)
    {
        double dpxs = getCamPixelSizePlaneSweepAlpha(p, rc, (*tcams)[c], scale, step);
        //av1 += dpxs;
        avmax = std::max(avmax, dpxs);
    }
    //av1 /= (float)(tcams->size());
    // return av1;
    return avmax;
}

double MultiViewParams::getCamsMinPixelSize(const Point3d& x0, StaticVector<int>& tcams) const
{
    if(tcams.empty())
    {
        return 0.0f;
    }
    double minPixSize = 1000000000.0;
    for(int ci = 0; ci < (int)tcams.size(); ci++)
    {
        double pixSize = getCamPixelSize(x0, (int)tcams[ci]);
        if(minPixSize > pixSize)
        {
            minPixSize = pixSize;
        }
    }

    return minPixSize;
}

bool MultiViewParams::isPixelInSourceImage(const Pixel& pixRC, int camId, int margin) const
{
    const IndexT viewId = getViewId(camId);
    const sfmData::View& view = *(_sfmData.getViews().at(viewId));
    const camera::IntrinsicBase* intrinsicPtr = _sfmData.getIntrinsicPtr(view.getIntrinsicId());

    const double s = getDownscaleFactor(camId);
    Vec2 pix_disto = intrinsicPtr->get_d_pixel({pixRC.x * s, pixRC.y * s}) / s;
    return isPixelInImage(Pixel(pix_disto.x(), pix_disto.y()), camId, margin);
}

bool MultiViewParams::isPixelInImage(const Pixel& pix, int camId, int margin) const
{
    return ((pix.x >= margin) && (pix.x < getWidth(camId) - margin) &&
            (pix.y >= margin) && (pix.y < getHeight(camId) - margin));
}
bool MultiViewParams::isPixelInImage(const Pixel& pix, int camId) const
{
    return isPixelInImage(pix, camId, g_border);
}

bool MultiViewParams::isPixelInImage(const Point2d& pix, int camId) const
{
    return isPixelInImage(Pixel(pix), camId);
}

bool MultiViewParams::isPixelInImage(const Point2d& pix, int camId, int margin) const
{
    return isPixelInImage(Pixel(pix), camId, margin);
}

void MultiViewParams::decomposeProjectionMatrix(Point3d& Co, Matrix3x3& Ro, Matrix3x3& iRo, Matrix3x3& Ko,
                                                Matrix3x3& iKo, Matrix3x3& iPo, const Matrix3x4& P) const
{
    P.decomposeProjectionMatrix(Ko, Ro, Co);
    iKo = Ko.inverse();
    iRo = Ro.inverse();
    iPo = iRo * iKo;
}


StaticVector<int> MultiViewParams::findNearestCamsFromLandmarks(int rc, int nbNearestCams) const
{
  StaticVector<int> out;
  std::vector<SortedId> ids;
  ids.reserve(getNbCameras());

  for(int tc = 0; tc < getNbCameras(); ++tc)
    ids.push_back(SortedId(tc,0));

  const IndexT viewId = getViewId(rc);
  const sfmData::View& view = *(_sfmData.getViews().at(viewId));
  const geometry::Pose3 pose = _sfmData.getPose(view).getTransform();
  const camera::IntrinsicBase* intrinsicPtr = _sfmData.getIntrinsicPtr(view.getIntrinsicId());

  for(const auto& landmarkPair :_sfmData.getLandmarks())
  {
    const auto& observations = landmarkPair.second.observations;

    auto viewObsIt = observations.find(viewId);
    if(viewObsIt == observations.end())
      continue;

    for(const auto& observationPair : observations)
    {
      const IndexT otherViewId = observationPair.first;

      if(otherViewId == viewId)
       continue;

      const sfmData::View& otherView = *(_sfmData.getViews().at(otherViewId));
      const geometry::Pose3 otherPose = _sfmData.getPose(otherView).getTransform();
      const camera::IntrinsicBase* otherIntrinsicPtr = _sfmData.getIntrinsicPtr(otherView.getIntrinsicId());

      const double angle = camera::angleBetweenRays(pose, intrinsicPtr, otherPose, otherIntrinsicPtr, viewObsIt->second.x, observationPair.second.x);

      if(angle < _minViewAngle || angle > _maxViewAngle)
        continue;

      const int tc = getIndexFromViewId(otherViewId);
      ++ids.at(tc).value;
    }
  }

  qsort(&ids[0], ids.size(), sizeof(SortedId), qsortCompareSortedIdDesc);

  // ensure the ideal number of target cameras is not superior to the actual number of cameras
  const int maxTc = std::min(std::min(getNbCameras(), nbNearestCams), static_cast<int>(ids.size()));
  out.reserve(maxTc);

  for(int i = 0; i < maxTc; ++i)
  {
    // a minimum of 10 common points is required (10*2 because points are stored in both rc/tc combinations)
    if(ids[i].value > (10 * 2))
      out.push_back(ids[i].id);
  }

  if(out.size() < nbNearestCams)
    ALICEVISION_LOG_INFO("Found only " << out.size() << "/" << nbNearestCams << " nearest cameras for view id: " << getViewId(rc));

  return out;
}

StaticVector<int> MultiViewParams::findCamsWhichIntersectsHexahedron(const Point3d hexah[8], const std::string& minMaxDepthsFileName) const
{
    StaticVector<Point2d>* minMaxDepths = loadArrayFromFile<Point2d>(minMaxDepthsFileName);
    StaticVector<int> tcams;
    tcams.reserve(getNbCameras());
    for(int rc = 0; rc < getNbCameras(); rc++)
    {
        const float minDepth = (*minMaxDepths)[rc].x;
        const float maxDepth = (*minMaxDepths)[rc].y;
        if((minDepth > 0.0f) && (maxDepth > minDepth))
        {
            Point3d rchex[8];
            getCamHexahedron(CArr.at(rc), iCamArr.at(rc), getWidth(rc), getHeight(rc), minDepth, maxDepth, rchex);
            if(intersectsHexahedronHexahedron(rchex, hexah))
                tcams.push_back(rc);
        }
    }
    delete minMaxDepths;
    return tcams;
}

StaticVector<int> MultiViewParams::findCamsWhichIntersectsHexahedron(const Point3d hexah[8]) const
{
    StaticVector<int> tcams;
    tcams.reserve(getNbCameras());
    for(int rc = 0; rc < getNbCameras(); rc++)
    {
        oiio::ParamValueList metadata;
        imageIO::readImageMetadata(getImagePath(rc), metadata);

        const float minDepth = metadata.get_float("AliceVision:minDepth", -1);
        const float maxDepth = metadata.get_float("AliceVision:maxDepth", -1);

        if(minDepth == -1 && maxDepth == -1)
        {
            ALICEVISION_LOG_WARNING("Cannot find min / max depth metadata in image: " << getImagePath(rc) << ". Assumes that all images should be used.");
            tcams.push_back(rc);
        }
        else
        {
            Point3d rchex[8];
            getCamHexahedron(CArr.at(rc), iCamArr.at(rc), getWidth(rc), getHeight(rc), minDepth, maxDepth, rchex);
            if(intersectsHexahedronHexahedron(rchex, hexah))
                tcams.push_back(rc);
        }
    }
    return tcams;
}

} // namespace mvsUtils
} // namespace aliceVision<|MERGE_RESOLUTION|>--- conflicted
+++ resolved
@@ -65,14 +65,10 @@
 
           if(readFromDepthMaps)
           {
-<<<<<<< HEAD
-            path = getFileNameFromViewId(*this, view.getViewId(), mvsUtils::EFileType::depthMap, 1);
-=======
               // use output of DepthMapFilter if scale==0
               // use output of DepthMap if scale==1
               const int scale = (depthMapsFolder.empty() ? 0 : 1);
-              path = getFileNameFromViewId(this, view.getViewId(), mvsUtils::EFileType::depthMap, scale);
->>>>>>> 8d7753f8
+              path = getFileNameFromViewId(*this, view.getViewId(), mvsUtils::EFileType::depthMap, scale);
           }
           else if(_imagesFolder != "/" && !_imagesFolder.empty() && fs::is_directory(_imagesFolder) && !fs::is_empty(_imagesFolder))
           {
