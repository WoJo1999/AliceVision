--- conflicted
+++ resolved
@@ -209,16 +209,12 @@
     OPENMVG_LOG_DEBUG("Resection group start " << resectionGroupIndex << " with " << vec_possible_resection_indexes.size() << " images.\n");
     auto chrono_start = std::chrono::steady_clock::now();
     bool bImageAdded = false;
-<<<<<<< HEAD
 
     // get reconstructed views before resection
     const std::set<IndexT> prevReconstructedViews = _sfm_data.getValidViews();
 
     // add images to the 3D reconstruction
-=======
-    std::set<IndexT> set_newReconstructedViewId;
-    // Add images to the 3D reconstruction
->>>>>>> 83222a13
+
     for (const size_t possible_resection_index: vec_possible_resection_indexes )
     {
       const size_t currentIndex = imageIndex;
@@ -282,7 +278,6 @@
       }
     }
     OPENMVG_LOG_DEBUG("Resection of " << vec_possible_resection_indexes.size() << " new images took " << std::chrono::duration_cast<std::chrono::milliseconds>(std::chrono::steady_clock::now() - chrono_start).count() << " msec.");
-<<<<<<< HEAD
 
     // get new reconstructed views
     std::set<IndexT> newReconstructedViews;
@@ -304,13 +299,10 @@
 
     // triangulate
     triangulate(_sfm_data, prevReconstructedViews, newReconstructedViews);
-
-=======
     
     if (_uselocalBundleAdjustment)
-      _localBA_data->setNewViewsId(set_newReconstructedViewId);
-    
->>>>>>> 83222a13
+      _localBA_data->setNewViewsId(newReconstructedViews);
+
     if (bImageAdded)
     {
       if((resectionGroupIndex % 10) == 0)
@@ -332,38 +324,19 @@
       do
       {
         auto chrono2_start = std::chrono::steady_clock::now();
-<<<<<<< HEAD
-
-//        if(true)
-//        {
-//          BundleAdjustment(_bFixedIntrinsics);
-//        }
-//        else
-        {
-          localBundleAdjustment(newReconstructedViews);
-        }
-
-=======
-        
+
         if (_uselocalBundleAdjustment)
           localBundleAdjustment("first"); 
         else
-          BundleAdjustment();
+          BundleAdjustment(_bFixedIntrinsics);
         
-        
->>>>>>> 83222a13
         OPENMVG_LOG_DEBUG("Resection group index: " << resectionGroupIndex << ", bundle iteration: " << bundleAdjustmentIteration
                           << " took " << std::chrono::duration_cast<std::chrono::milliseconds>(std::chrono::steady_clock::now() - chrono2_start).count() << " msec.");
         ++bundleAdjustmentIteration;
-        nbRejectedTracks = badTrackRejector(4.0, nbOutliersThreshold);
-        
-        
+        nbRejectedTracks = badTrackRejector(4.0, nbOutliersThreshold);   
       }
-<<<<<<< HEAD
-      while (badTrackRejector(4.0, nbOutliersThreshold));
-=======
       while (nbRejectedTracks != 0);
->>>>>>> 83222a13
+     
       OPENMVG_LOG_DEBUG("Bundle with " << bundleAdjustmentIteration << " iterations took " << std::chrono::duration_cast<std::chrono::milliseconds>(std::chrono::steady_clock::now() - chrono_start).count() << " msec.");
       chrono_start = std::chrono::steady_clock::now();
       
@@ -373,28 +346,28 @@
         // Save the new values of each intrinsic in a backup file
         _localBA_data->exportIntrinsicsHistory(_sOutDirectory + "/LocalBA/");
         
-        Poses poses_saved =  _sfm_data.poses;
+        Poses poses_saved =  _sfm_data.GetPoses();
         std::set<IndexT> removed_posesId, removed_viewsId;
         // Remove unstable poses & extract removed poses id
         if (eraseUnstablePosesAndObservations(this->_sfm_data, _minPointsPerPose, _minTrackLength))
         {
           // If poses have been removed (may be useless ?)
-          if (poses_saved !=  _sfm_data.poses)
+          if (poses_saved !=  _sfm_data.GetPoses())
           {
             // Get removed POSES index
             for (const auto& pose : poses_saved)
             {
               IndexT id_pose = pose.first;
-              if (_sfm_data.poses.find(id_pose) == _sfm_data.poses.end()) // id not found = removed
+              if (_sfm_data.GetPoses().find(id_pose) == _sfm_data.GetPoses().end()) // id not found = removed
                 removed_posesId.insert(id_pose);
             }
             // Get removed VIEWS index
             for (const auto& itView : _sfm_data.GetViews())
             {
-              if (_sfm_data.IsPoseAndIntrinsicDefined(itView.second->id_view))
+              if (_sfm_data.IsPoseAndIntrinsicDefined(itView.second->getViewId()))
               {
-                if (removed_posesId.find(itView.second->id_pose) != removed_posesId.end())
-                  removed_viewsId.insert(itView.second->id_view);
+                if (removed_posesId.find(itView.second->getPoseId()) != removed_posesId.end())
+                  removed_viewsId.insert(itView.second->getViewId());
               }
             }
             // Remove removed views to the graph
@@ -461,7 +434,6 @@
       }
     }
   }
-<<<<<<< HEAD
   if(_userInitialImagePair != Pair(0,0))
   {
     //double, double, double, std::size_t, Pair
@@ -469,10 +441,6 @@
   }
 
   bool successfullInitialization = false;
-=======
-  // Else a starting pair was already initialized before
-  
->>>>>>> 83222a13
   // Initial pair Essential Matrix and [R|t] estimation.
   for(const auto& initialPairCandidate: initialImagePairCandidates)
   {
@@ -488,10 +456,7 @@
   {
     OPENMVG_LOG_ERROR("Initialization failed after trying all possible initial image pairs.");
     return false;
-<<<<<<< HEAD
-  }
-=======
->>>>>>> 83222a13
+  }
   
   // timer for stats
   openMVG::system::Timer timer_sfm;
@@ -743,14 +708,8 @@
   
   // List Views that support valid intrinsic (view that could be used for Essential matrix computation)
   std::set<IndexT> valid_views;
-<<<<<<< HEAD
   for(const auto& it : _sfm_data.GetViews())
-=======
-  for (Views::const_iterator it = _sfm_data.GetViews().begin();
-       it != _sfm_data.GetViews().end(); ++it)
->>>>>>> 83222a13
-  {
-
+  {
     const View * v = it.second.get();
     if (_sfm_data.GetIntrinsics().count(v->getIntrinsicId()) &&
         _sfm_data.GetIntrinsics().at(v->getIntrinsicId())->isValid())
@@ -765,15 +724,9 @@
   
     /// ImagePairScore contains <imagePairScore*scoring_angle, imagePairScore, scoring_angle, numberOfInliers, imagePair>
   typedef std::tuple<double, double, double, std::size_t, Pair> ImagePairScore;
-<<<<<<< HEAD
   std::vector<ImagePairScore> bestImagePairs;
   bestImagePairs.reserve(_pairwiseMatches->size());
-
-=======
-  std::vector<ImagePairScore> scoring_per_pair;
-  scoring_per_pair.reserve(_pairwiseMatches->size());
-  
->>>>>>> 83222a13
+  
   // Compute the relative pose & the 'baseline score'
   C_Progress_display my_progress_bar( _pairwiseMatches->size(),
                                       std::cout,
@@ -798,13 +751,8 @@
     const View * view_I = _sfm_data.GetViews().at(I).get();
     const Intrinsics::const_iterator iterIntrinsic_I = _sfm_data.GetIntrinsics().find(view_I->getIntrinsicId());
     const View * view_J = _sfm_data.GetViews().at(J).get();
-<<<<<<< HEAD
     const Intrinsics::const_iterator iterIntrinsic_J = _sfm_data.GetIntrinsics().find(view_J->getIntrinsicId());
 
-=======
-    const Intrinsics::const_iterator iterIntrinsic_J = _sfm_data.GetIntrinsics().find(view_J->id_intrinsic);
-    
->>>>>>> 83222a13
     const Pinhole_Intrinsic * cam_I = dynamic_cast<const Pinhole_Intrinsic*>(iterIntrinsic_I->second.get());
     const Pinhole_Intrinsic * cam_J = dynamic_cast<const Pinhole_Intrinsic*>(iterIntrinsic_J->second.get());
     if (cam_I == nullptr || cam_J == nullptr)
@@ -883,15 +831,9 @@
       {
         const double imagePairScore = std::min(computeImageScore(I, validCommonTracksIds), computeImageScore(J, validCommonTracksIds));
         const double score = scoring_angle * imagePairScore;
-<<<<<<< HEAD
 
         #pragma omp critical
         bestImagePairs.emplace_back(score, imagePairScore, scoring_angle, relativePose_info.vec_inliers.size(), current_pair);
-=======
-        
-#pragma omp critical
-        scoring_per_pair.emplace_back(score, imagePairScore, scoring_angle, relativePose_info.vec_inliers.size(), current_pair);
->>>>>>> 83222a13
       }
     }
   }
@@ -931,7 +873,6 @@
   const std::size_t J = max(current_pair.first, current_pair.second);
   
   // a. Assert we have valid pinhole cameras
-<<<<<<< HEAD
   const View * viewI = _sfm_data.GetViews().at(I).get();
   const Intrinsics::const_iterator iterIntrinsicI = _sfm_data.GetIntrinsics().find(viewI->getIntrinsicId());
   const View * viewJ = _sfm_data.GetViews().at(J).get();
@@ -943,45 +884,20 @@
 
   if (iterIntrinsicI == _sfm_data.GetIntrinsics().end() ||
       iterIntrinsicJ == _sfm_data.GetIntrinsics().end() )
-=======
-  const View * view_I = _sfm_data.GetViews().at(I).get();
-  const Intrinsics::const_iterator iterIntrinsic_I = _sfm_data.GetIntrinsics().find(view_I->id_intrinsic);
-  const View * view_J = _sfm_data.GetViews().at(J).get();
-  const Intrinsics::const_iterator iterIntrinsic_J = _sfm_data.GetIntrinsics().find(view_J->id_intrinsic);
-  
-  OPENMVG_LOG_DEBUG("Initial pair is:\n"
-                    << "  A - Id: " << I << " - " << " filepath: " << view_I->s_Img_path << "\n"
-                    << "  B - Id: " << J << " - " << " filepath: " << view_J->s_Img_path);
-  
-  if (iterIntrinsic_I == _sfm_data.GetIntrinsics().end() ||
-      iterIntrinsic_J == _sfm_data.GetIntrinsics().end() )
->>>>>>> 83222a13
   {
     OPENMVG_LOG_WARNING("Can't find initial image pair intrinsics: " << viewI->getIntrinsicId() << ", "  << viewJ->getIntrinsicId());
     return false;
   }
-<<<<<<< HEAD
 
   const Pinhole_Intrinsic * camI = dynamic_cast<const Pinhole_Intrinsic*>(iterIntrinsicI->second.get());
   const Pinhole_Intrinsic * camJ = dynamic_cast<const Pinhole_Intrinsic*>(iterIntrinsicJ->second.get());
   if (camI == nullptr || camJ == nullptr || !camI->isValid() || !camJ->isValid())
-=======
-  
-  const Pinhole_Intrinsic * cam_I = dynamic_cast<const Pinhole_Intrinsic*>(iterIntrinsic_I->second.get());
-  const Pinhole_Intrinsic * cam_J = dynamic_cast<const Pinhole_Intrinsic*>(iterIntrinsic_J->second.get());
-  if (cam_I == nullptr || cam_J == nullptr)
->>>>>>> 83222a13
   {
     OPENMVG_LOG_WARNING("Can't find initial image pair intrinsics (NULL ptr): " << viewI->getIntrinsicId() << ", "  << viewJ->getIntrinsicId());
     return false;
   }
-<<<<<<< HEAD
 
   // b. Get common features between the two views
-=======
-  
-  // b. Get common features between the two view
->>>>>>> 83222a13
   // use the track to have a more dense match correspondence set
   openMVG::tracks::TracksMap map_tracksCommon;
   const std::set<std::size_t> set_imageIndex= {I, J};
@@ -1009,21 +925,12 @@
   
   // c. Robust estimation of the relative pose
   RelativePose_Info relativePose_info;
-<<<<<<< HEAD
 
   const std::pair<std::size_t, std::size_t> imageSizeI(camI->w(), camI->h());
   const std::pair<std::size_t, std::size_t> imageSizeJ(camJ->w(), camJ->h());
 
   if (!robustRelativePose(
     camI->K(), camJ->K(), xI, xJ, relativePose_info, imageSizeI, imageSizeJ, 4096))
-=======
-  
-  const std::pair<std::size_t, std::size_t> imageSize_I(cam_I->w(), cam_I->h());
-  const std::pair<std::size_t, std::size_t> imageSize_J(cam_J->w(), cam_J->h());
-  
-  if (!robustRelativePose(
-        cam_I->K(), cam_J->K(), xI, xJ, relativePose_info, imageSize_I, imageSize_J, 4096))
->>>>>>> 83222a13
   {
     OPENMVG_LOG_WARNING(" /!\\ Robust estimation failed to compute E for this pair");
     return false;
@@ -1032,7 +939,6 @@
                     << relativePose_info.found_residual_precision);
   // Bound min precision at 1 pix.
   relativePose_info.found_residual_precision = std::max(relativePose_info.found_residual_precision, 1.0);
-<<<<<<< HEAD
 
   {
     // Init poses
@@ -1051,53 +957,6 @@
     Save(_sfm_data, stlplus::create_filespec(_sOutDirectory, "initialPair", _sfmdataInterFileExtension), _sfmdataInterFilter);
 
     /*
-=======
-  
-  bool bRefine_using_BA = true;
-  if (bRefine_using_BA)
-  {
-    // Refine the defined scene
-    SfM_Data tiny_scene;
-    tiny_scene.views.insert(*_sfm_data.GetViews().find(view_I->id_view));
-    tiny_scene.views.insert(*_sfm_data.GetViews().find(view_J->id_view));
-    tiny_scene.intrinsics.insert(*_sfm_data.GetIntrinsics().find(view_I->id_intrinsic));
-    tiny_scene.intrinsics.insert(*_sfm_data.GetIntrinsics().find(view_J->id_intrinsic));
-    
-    // Init poses
-    const Pose3 & Pose_I = tiny_scene.poses[view_I->id_pose] = Pose3(Mat3::Identity(), Vec3::Zero());
-    const Pose3 & Pose_J = tiny_scene.poses[view_J->id_pose] = relativePose_info.relativePose;
-    
-    // Init structure
-    const Mat34 P1 = cam_I->get_projective_equivalent(Pose_I);
-    const Mat34 P2 = cam_J->get_projective_equivalent(Pose_J);
-    Landmarks & landmarks = tiny_scene.structure;
-    
-    for (const auto& trackIt: map_tracksCommon)
-    {
-      Landmark& landmark = landmarks[trackIt.first];
-      const tracks::Track& track = trackIt.second;
-      
-      // Get corresponding points
-      auto iter = trackIt.second.featPerView.begin();
-      const size_t i = iter->second;
-      const size_t j = (++iter)->second;
-      
-      const Vec2 xCoordI = _featuresPerView->getFeatures(I, track.descType)[i].coords().cast<double>();
-      const Vec2 xCoordJ = _featuresPerView->getFeatures(J, track.descType)[j].coords().cast<double>();
-      
-      Vec3 X;
-      TriangulateDLT(P1, xCoordI, P2, xCoordJ, &X);
-      Observations observations;
-      observations[view_I->id_view] = Observation(xCoordI, i);
-      observations[view_J->id_view] = Observation(xCoordJ, j);
-      landmark.descType = track.descType;
-      landmark.observations = std::move(observations);
-      landmark.X = X;
-    }
-    
-    Save(tiny_scene, stlplus::create_filespec(_sOutDirectory, "initialPair", _sfmdataInterFileExtension), _sfmdataInterFilter);
-    
->>>>>>> 83222a13
     // - refine only Structure and Rotations & translations (keep intrinsic constant)
     Bundle_Adjustment_Ceres::BA_options options(true);
     options.setDenseBA();
@@ -1113,7 +972,6 @@
 
       return false;
     }
-<<<<<<< HEAD
     */
     std::size_t bundleAdjustmentIteration = 0;
     const std::size_t nbOutliersThreshold = 0;
@@ -1123,42 +981,6 @@
       auto chrono2_start = std::chrono::steady_clock::now();
       bool baStatus = BundleAdjustment(true);
       if(baStatus == false)
-=======
-    
-    // Save computed data
-    const Pose3 pose_I = _sfm_data.poses[view_I->id_pose] = tiny_scene.poses[view_I->id_pose];
-    const Pose3 pose_J = _sfm_data.poses[view_J->id_pose] = tiny_scene.poses[view_J->id_pose];
-    _map_ACThreshold.insert(std::make_pair(I, relativePose_info.found_residual_precision));
-    _map_ACThreshold.insert(std::make_pair(J, relativePose_info.found_residual_precision));
-    _set_remainingViewId.erase(view_I->id_view);
-    _set_remainingViewId.erase(view_J->id_view);
-    
-    static const double minAngle = 3.0;
-    
-    // List inliers and save them
-    for (Landmarks::const_iterator iter = tiny_scene.GetLandmarks().begin();
-         iter != tiny_scene.GetLandmarks().end(); ++iter)
-    {
-      const IndexT trackId = iter->first;
-      const Landmark & landmark = iter->second;
-      const Observations & observations = landmark.observations;
-      Observations::const_iterator iterObs_xI = observations.begin();
-      Observations::const_iterator iterObs_xJ = observations.begin();
-      std::advance(iterObs_xJ, 1);
-      
-      const Observation & ob_xI = iterObs_xI->second;
-      const Observation & ob_xJ = iterObs_xJ->second;
-      
-      const double angle = AngleBetweenRay(
-            pose_I, cam_I, pose_J, cam_J, ob_xI.x, ob_xJ.x);
-      const Vec2 residual_I = cam_I->residual(pose_I, landmark.X, ob_xI.x);
-      const Vec2 residual_J = cam_J->residual(pose_J, landmark.X, ob_xJ.x);
-      if ( angle > minAngle &&
-           pose_I.depth(landmark.X) > 0 &&
-           pose_J.depth(landmark.X) > 0 &&
-           residual_I.norm() < relativePose_info.found_residual_precision &&
-           residual_J.norm() < relativePose_info.found_residual_precision)
->>>>>>> 83222a13
       {
           OPENMVG_LOG_WARNING("BA of initial pair " << current_pair.first << ", " << current_pair.second << " failed.");
 
@@ -1191,7 +1013,6 @@
       _htmlDocStream->pushInfo(htmlMarkup("h1","Essential Matrix."));
       ostringstream os;
       os << std::endl
-<<<<<<< HEAD
         << "-------------------------------" << "<br>"
         << "-- Robust Essential matrix: <"  << I << "," <<J << "> images: "
         << viewI->getImagePath() << ","
@@ -1206,22 +1027,6 @@
         << _sfm_data.structure.size()/static_cast<float>(xI.cols())
         << "<br>"
         << "-------------------------------" << "<br>";
-=======
-         << "-------------------------------" << "<br>"
-         << "-- Robust Essential matrix: <"  << I << "," <<J << "> images: "
-         << view_I->s_Img_path << ","
-         << view_J->s_Img_path << "<br>"
-         << "-- Threshold: " << relativePose_info.found_residual_precision << "<br>"
-         << "-- Resection status: " << "OK" << "<br>"
-         << "-- Nb points used for robust Essential matrix estimation: "
-         << xI.cols() << "<br>"
-         << "-- Nb points validated by robust estimation: "
-         << _sfm_data.structure.size() << "<br>"
-         << "-- % points validated: "
-         << _sfm_data.structure.size()/static_cast<float>(xI.cols())
-         << "<br>"
-         << "-------------------------------" << "<br>";
->>>>>>> 83222a13
       _htmlDocStream->pushInfo(os.str());
       
       _htmlDocStream->pushInfo(htmlMarkup("h2",
@@ -1242,13 +1047,8 @@
       jsxGraph.UnsuspendUpdate();
       jsxGraph.setViewport(range);
       jsxGraph.close();
-<<<<<<< HEAD
-
+      
       _htmlDocStream->pushInfo(jsxGraph.toStr());
-=======
-      _htmlDocStream->pushInfo(jsxGraph.toStr());
-      
->>>>>>> 83222a13
       _htmlDocStream->pushInfo("<hr>");
       
       ofstream htmlFileStream( string(stlplus::folder_append_separator(_sOutDirectory) +
@@ -1297,11 +1097,11 @@
   OPENMVG_LOG_DEBUG(
         "\nSequentialSfMReconstructionEngine::ComputeResidualsMSE.\n"
         "\t-- #Tracks:\t" << _sfm_data.GetLandmarks().size() << "\n"
-                                                                "\t-- Residual min:\t" << dMin << "\n"
-                                                                                                  "\t-- Residual median:\t" << dMedian << "\n"
-                                                                                                                                          "\t-- Residual max:\t "  << dMax << "\n"
-                                                                                                                                                                              "\t-- Residual mean:\t " << dMean);
-  
+        "\t-- Residual min:\t" << dMin << "\n"
+        "\t-- Residual median:\t" << dMedian << "\n"
+        "\t-- Residual max:\t "  << dMax << "\n"
+        "\t-- Residual mean:\t " << dMean);
+
   return dMean;
 }
 
@@ -1336,11 +1136,11 @@
   OPENMVG_LOG_DEBUG(
         "\nSequentialSfMReconstructionEngine::ComputeTracksLengthsHistogram.\n"
         "\t-- #Tracks:\t" << _sfm_data.GetLandmarks().size() << "\n"
-                                                                "\t-- Tracks Length min:\t" << dMin << "\n"
-                                                                                                       "\t-- Tracks Length median:\t" << dMedian << "\n"
-                                                                                                                                                    "\t-- Tracks Length max:\t "  << dMax << "\n"
-                                                                                                                                                                                             "\t-- Tracks Length mean:\t " << dMean);
-  
+        "\t-- Tracks Length min:\t" << dMin << "\n"
+        "\t-- Tracks Length median:\t" << dMedian << "\n"
+        "\t-- Tracks Length max:\t "  << dMax << "\n"
+        "\t-- Tracks Length mean:\t " << dMean);
+
   return dMean;
 }
 
@@ -1382,13 +1182,8 @@
                  std::inserter(reconstructed_trackId, reconstructed_trackId.begin()),
                  stl::RetrieveKey());
   
-<<<<<<< HEAD
   const std::set<IndexT> reconstructedIntrinsics = _sfm_data.getReconstructedIntrinsics();
-
-=======
-  const std::set<IndexT> reconstructedIntrinsics = Get_Reconstructed_Intrinsics(_sfm_data);
-  
->>>>>>> 83222a13
+  
 #pragma omp parallel for
   for (int i = 0; i < remainingViewIds.size(); ++i)
   {
@@ -1406,7 +1201,6 @@
     const openMVG::tracks::TrackIdSet& set_tracksIds = tracksIdsIt->second;
     if (set_tracksIds.empty())
       continue;
-<<<<<<< HEAD
 
     // Check if the view is part of a rig
     {
@@ -1434,9 +1228,6 @@
       }
     }
 
-=======
-    
->>>>>>> 83222a13
     // Count the common possible putative point
     //  with the already 3D reconstructed trackId
     std::vector<size_t> vec_trackIdForResection;
@@ -1475,13 +1266,8 @@
     return false;
   
   // Impose a minimal number of points to ensure that it makes sense to try the pose estimation.
-<<<<<<< HEAD
   static const std::size_t minPointsThreshold = 30;
 
-=======
-  std::size_t minPointsThreshold = 30;
-  
->>>>>>> 83222a13
   OPENMVG_LOG_DEBUG("FindNextImagesGroupForResection -- Scores (features): ");
   // print the 30 best scores
   for(std::size_t i = 0; i < vec_viewsScore.size() && i < 30; ++i)
@@ -1512,29 +1298,7 @@
   
   // Add the image view index with the best score
   out_selectedViewIds.push_back(std::get<0>(vec_viewsScore[0]));
-<<<<<<< HEAD
-
-=======
-  
-  // The beginning of the incremental SfM is a well known risky and
-  // unstable step which has a big impact on the final result.
-  // The Bundle Adjustment is an intensive computing step so we only use it
-  // every N cameras.
-  // We make an exception for the first 'nbFirstUnstableCameras' cameras
-  // and perform a BA for each camera because it makes the results
-  // more stable and it's quite cheap because we have few data.
-  static const std::size_t nbFirstUnstableCameras = 30;
-  
-  if (_sfm_data.GetPoses().size() < nbFirstUnstableCameras)
-  {
-    // Add images one by one to reconstruct the first cameras.
-    OPENMVG_LOG_DEBUG(
-          "FindNextImagesGroupForResection with few images. " << " images took: " << std::chrono::duration_cast<std::chrono::milliseconds>(std::chrono::steady_clock::now() - chrono_start).count() << " msec\n"
-                                                                                                                                                                                                       " - Scores: " << std::get<2>(vec_viewsScore.front()) << "\n"
-                                                                                                                                                                                                                                                               " - Features: " << std::get<1>(vec_viewsScore.front()));
-    return true;
-  }
->>>>>>> 83222a13
+  
 #ifdef OPENMVG_NEXTBESTVIEW_WITHOUT_SCORE
   static const float dThresholdGroup = 0.75f;
   // Number of 2D-3D correspondences for the best view.
@@ -1603,15 +1367,7 @@
   if (set_trackIdForResection.empty())
   {
     // No match. The image has no connection with already reconstructed points.
-<<<<<<< HEAD
     OPENMVG_LOG_DEBUG("Resection failed as there is no connection with already reconstructed points");
-=======
-    OPENMVG_LOG_DEBUG(
-          "-------------------------------\n"
-          "-- Resection of camera index: " << viewIndex << "\n"
-                                                           "-- Resection status: FAILED\n"
-                                                           "-------------------------------");
->>>>>>> 83222a13
     return false;
   }
   
@@ -1632,13 +1388,8 @@
   
   // B. Look if intrinsic data is known or not
   const View * view_I = _sfm_data.GetViews().at(viewIndex).get();
-<<<<<<< HEAD
   std::shared_ptr<cameras::IntrinsicBase> optionalIntrinsic = _sfm_data.GetIntrinsicSharedPtr(view_I->getIntrinsicId());
 
-=======
-  std::shared_ptr<cameras::IntrinsicBase> optionalIntrinsic = _sfm_data.GetIntrinsicSharedPtr(view_I->id_intrinsic);
-  
->>>>>>> 83222a13
   std::size_t cpt = 0;
   std::set<std::size_t>::const_iterator iterTrackId = set_trackIdForResection.begin();
   for (std::vector<TracksUtilsMap::FeatureId>::const_iterator iterfeatId = vec_featIdForResection.begin();
@@ -1658,36 +1409,22 @@
   
   geometry::Pose3 pose;
   const bool bResection = sfm::SfM_Localizer::Localize(
-<<<<<<< HEAD
       Pair(view_I->getWidth(), view_I->getHeight()),
       optionalIntrinsic.get(),
       resection_data,
       pose
     );
 
-=======
-        Pair(view_I->ui_width, view_I->ui_height),
-        optionalIntrinsic.get(),
-        resection_data,
-        pose
-        );
-  
->>>>>>> 83222a13
   if (!_sLoggingFile.empty())
   {
     using namespace htmlDocument;
     ostringstream os;
     os << "Resection of Image index: <" << viewIndex << "> image: "
-<<<<<<< HEAD
       << view_I->getImagePath() <<"<br> \n";
-=======
-       << view_I->s_Img_path <<"<br> \n";
->>>>>>> 83222a13
     _htmlDocStream->pushInfo(htmlMarkup("h1",os.str()));
     
     os.str("");
     os << std::endl
-<<<<<<< HEAD
       << "-------------------------------" << "<br>"
       << "-- Robust Resection of camera index: <" << viewIndex << "> image: "
       <<  view_I->getImagePath() <<"<br>"
@@ -1698,18 +1435,6 @@
       << "-- % points validated: "
       << resection_data.vec_inliers.size()/static_cast<float>(vec_featIdForResection.size()) << "<br>"
       << "-------------------------------" << "<br>";
-=======
-       << "-------------------------------" << "<br>"
-       << "-- Robust Resection of camera index: <" << viewIndex << "> image: "
-       <<  view_I->s_Img_path <<"<br>"
-        << "-- Threshold: " << resection_data.error_max << "<br>"
-        << "-- Resection status: " << (bResection ? "OK" : "FAILED") << "<br>"
-        << "-- Nb points used for Resection: " << vec_featIdForResection.size() << "<br>"
-        << "-- Nb points validated by robust estimation: " << resection_data.vec_inliers.size() << "<br>"
-        << "-- % points validated: "
-        << resection_data.vec_inliers.size()/static_cast<float>(vec_featIdForResection.size()) << "<br>"
-        << "-------------------------------" << "<br>";
->>>>>>> 83222a13
     _htmlDocStream->pushInfo(os.str());
   }
   
@@ -1717,12 +1442,8 @@
   {
     OPENMVG_LOG_DEBUG("Resection of view " << viewIndex << " failed.");
     return false;
-<<<<<<< HEAD
-  }
-
-=======
-  
->>>>>>> 83222a13
+  }
+
   // D. Refine the pose of the found camera.
   // We use a local scene with only the 3D points and the new camera.
   {
@@ -1755,13 +1476,7 @@
     }
     const std::set<IndexT> reconstructedIntrinsics = _sfm_data.getReconstructedIntrinsics();
     // If we use a camera intrinsic for the first time we need to refine it.
-<<<<<<< HEAD
     const bool intrinsicsFirstUsage = (reconstructedIntrinsics.count(view_I->getIntrinsicId()) == 0);
-
-=======
-    const bool intrinsicsFirstUsage = (reconstructedIntrinsics.count(view_I->id_intrinsic) == 0);
-    
->>>>>>> 83222a13
     if(!sfm::SfM_Localizer::RefinePose(
          optionalIntrinsic.get(), pose,
          resection_data, true, b_new_intrinsic || intrinsicsFirstUsage))
@@ -1812,7 +1527,6 @@
       _sfm_data.structure[*iterTrackId].observations[viewIndex] = Observation(x, vec_featIdForResection[i].second);
     }
   }
-<<<<<<< HEAD
 
   return true;
 }
@@ -1861,42 +1575,7 @@
       const IntrinsicBase* camJ = scene.GetIntrinsics().at(viewJ->getIntrinsicId()).get();
       const Pose3 poseI = scene.getPose(*viewI);
       const Pose3 poseJ = scene.getPose(*viewJ);
-
-=======
-  
-  // G. Triangulate new possible 2D tracks
-  // List tracks that share content with this view and add observations and new 3D track if required.
-  {
-    // For all reconstructed images look for common content in the tracks.
-    const std::set<IndexT> valid_views = Get_Valid_Views(_sfm_data);
-    
-#pragma omp parallel for schedule(dynamic)
-    for (ptrdiff_t i = 0; i < static_cast<ptrdiff_t>(valid_views.size()); ++i)
-    {
-      std::set<IndexT>::const_iterator iter = valid_views.begin();
-      std::advance(iter, i);
-      const IndexT indexI = *iter;
       
-      // Ignore the current view
-      if (indexI == viewIndex)
-        continue;
-      
-      const std::size_t I = std::min((IndexT)viewIndex, indexI);
-      const std::size_t J = std::max((IndexT)viewIndex, indexI);
-      
-      // Find track correspondences between I and J
-      const std::set<std::size_t> set_viewIndex = { I,J };
-      openMVG::tracks::TracksMap map_tracksCommonIJ;
-      TracksUtilsMap::GetTracksInImagesFast(set_viewIndex, _map_tracks, _map_tracksPerView, map_tracksCommonIJ);
-      
-      const View * view_I = _sfm_data.GetViews().at(I).get();
-      const View * view_J = _sfm_data.GetViews().at(J).get();
-      const IntrinsicBase * cam_I = _sfm_data.GetIntrinsics().at(view_I->id_intrinsic).get();
-      const IntrinsicBase * cam_J = _sfm_data.GetIntrinsics().at(view_J->id_intrinsic).get();
-      const Pose3 pose_I = _sfm_data.GetPoseOrDie(view_I);
-      const Pose3 pose_J = _sfm_data.GetPoseOrDie(view_J);
-      
->>>>>>> 83222a13
       std::size_t new_putative_track = 0, new_added_track = 0, extented_track = 0;
       for (const std::pair<std::size_t, tracks::Track >& trackIt : map_tracksCommonIJ)
       {
@@ -1910,11 +1589,7 @@
         bool trackIdExists;
         #pragma omp critical
         {
-<<<<<<< HEAD
             trackIdExists = scene.structure.find(trackId) != scene.structure.end();
-=======
-          trackIdExists = _sfm_data.structure.find(trackId) != _sfm_data.structure.end();
->>>>>>> 83222a13
         }
         if (trackIdExists)
         {
@@ -1981,17 +1656,10 @@
           const double& acThresholdJ = (acThresholdItJ != _map_ACThreshold.end()) ? acThresholdItJ->second : 4.0;
 
           if (angle > 3.0 &&
-<<<<<<< HEAD
               poseI.depth(X_euclidean) > 0 &&
               poseJ.depth(X_euclidean) > 0 &&
               residualI.norm() < acThresholdI &&
               residualJ.norm() < acThresholdJ)
-=======
-              pose_I.depth(X_euclidean) > 0 &&
-              pose_J.depth(X_euclidean) > 0 &&
-              residual_I.norm() < std::max(4.0, _map_ACThreshold.at(I)) &&
-              residual_J.norm() < std::max(4.0, _map_ACThreshold.at(J)))
->>>>>>> 83222a13
           {
 #pragma omp critical
             {
@@ -2007,21 +1675,7 @@
             } // critical
           } // 3D point is valid
         } // else (New 3D point)
-<<<<<<< HEAD
       }// for all correspondences
-=======
-      }// For all correspondences
-      
-      //        #pragma omp critical
-      //        if (!map_tracksCommonIJ.empty())
-      //        {
-      //          OPENMVG_LOG_DEBUG(
-      //            "--Triangulated 3D points [" << I << "-" << J << "]:\n"
-      //            "\t#Track extented: " << extented_track << "\n"
-      //            "\t#Validated/#Possible: " << new_added_track << "/" << new_putative_track << "\n"
-      //            "\t#3DPoint for the entire scene: " << _sfm_data.GetLandmarks().size());
-      //        }
->>>>>>> 83222a13
     }
 
 //  #pragma omp critical
